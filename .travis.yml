--- conflicted
+++ resolved
@@ -13,11 +13,6 @@
 # The different configurations we want to test. You could also do things like
 # change flags or use --stack-yaml to point to a different file.
 env:
-<<<<<<< HEAD
-- ARGS="--resolver lts"
-- ARGS="--resolver lts --flag xeno:whitespace-around-equals"
-=======
->>>>>>> 1daa0836
 - ARGS="--resolver nightly"
 - ARGS="--resolver lts-12.18"
 - ARGS="--resolver lts-12.14"
@@ -25,11 +20,9 @@
 - ARGS="--resolver lts-9.21"
 - ARGS="--resolver lts-7.24"
 - ARGS="--resolver lts-7.2"
-<<<<<<< HEAD
-=======
 - ARGS="--resolver lts-12.20"
 - ARGS="--resolver lts-13.30"
->>>>>>> 1daa0836
+- ARGS="--resolver lts --flag xeno:whitespace-around-equals"
 
 before_install:
 # Download and unpack the stack executable
@@ -41,11 +34,7 @@
 # executables, and test suites, and runs the test suites. --no-terminal works
 # around some quirks in Travis's terminal implementation.
 script:
-<<<<<<< HEAD
-  - stack --no-terminal --install-ghc test $ARGS --haddock
-=======
   - stack $ARGS --no-terminal --install-ghc test --haddock
->>>>>>> 1daa0836
 
 # Caching so the next build will be fast too.
 cache:
