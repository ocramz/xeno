name: xeno
version: 0.4.2
synopsis: A fast event-based XML parser in pure Haskell
description: A fast, low-memory use, event-based XML parser in pure Haskell.  
build-type: Simple
category: XML, Parser
cabal-version: >=1.10
homepage: https://github.com/ocramz/xeno
license: BSD3
license-file: LICENSE
author: Christopher Done
maintainer: Marco Zocca (ocramz fripost org)
tested-with:         GHC == 8.0.1, GHC == 8.2.2, GHC == 8.4.2, GHC == 8.4.4, GHC == 8.6.5
extra-source-files:  README.md
                     CHANGELOG.markdown
                     CONTRIBUTORS.md
data-files: data/books-4kb.xml

source-repository head
  type:     git
  location: https://github.com/ocramz/xeno
                     
flag libxml2
  description:   Include libxml2 in the benchmarks
  default:       False

flag whitespace-around-equals
  description:   Correctly parse whitespace around the = characters in attribute definitions
  default:       False

library
  hs-source-dirs: src
  ghc-options: -Wall -O2
  exposed-modules: Xeno.SAX, Xeno.DOM, Xeno.DOM.Internal, Xeno.DOM.Robust, Xeno.Types, Xeno.Errors
                   
  other-modules: Control.Spork
  build-depends: base >= 4.7 && < 5
<<<<<<< HEAD
               , bytestring, vector, deepseq, array, mutable-containers, mtl
               -- , exceptions
               -- | DEBUG 
               , hspec
  if flag(whitespace-around-equals)
    cpp-options: -DWHITESPACE_AROUND_EQUALS
=======
               , bytestring >= 0.10.8
               , vector >= 0.11
               , deepseq >= 1.4.2
               , array >= 0.5.1
               , mutable-containers >= 0.3.3
               , mtl >= 2.2.1
>>>>>>> 1daa0836
  default-language: Haskell2010

test-suite xeno-test
  type: exitcode-stdio-1.0
  hs-source-dirs: test
  main-is: Main.hs
  build-depends: base, xeno, hexml, hspec, bytestring
               -- | DEBUG 
               , hspec
  ghc-options: -Wall -threaded -rtsopts -with-rtsopts=-N
  if flag(whitespace-around-equals)
    cpp-options: -DWHITESPACE_AROUND_EQUALS
  default-language: Haskell2010

benchmark xeno-speed-bench
  type: exitcode-stdio-1.0
  hs-source-dirs: bench
  main-is: Speed.hs
  build-depends: base, xeno, hexml, criterion, bytestring, deepseq, ghc-prim, xml, hexpat
  if flag(libxml2)
    build-depends: libxml
  ghc-options: -Wall -rtsopts -O2
  if flag(libxml2)
     cpp-options: -DLIBXML2   
     -- ghc-options: -DLIBXML2  -- Hackage started complaining about this
  default-language: Haskell2010

benchmark xeno-memory-bench
  type: exitcode-stdio-1.0
  hs-source-dirs: bench
  main-is: Memory.hs
  build-depends: base, xeno, weigh, bytestring, deepseq, hexml
  ghc-options: -Wall -threaded -O2 -rtsopts -with-rtsopts=-N
  default-language: Haskell2010

benchmark xeno-speed-big-files-bench
  type: exitcode-stdio-1.0
  hs-source-dirs: bench
  main-is: SpeedBigFiles.hs
  build-depends: base, xeno, hexml, criterion, bytestring, deepseq, ghc-prim, xml, hexpat, bzlib, filepath
  if flag(libxml2)
    build-depends: libxml
  ghc-options: -Wall -O2 -rtsopts "-with-rtsopts=-H8G -AL1G -A256m -M25G"
  if flag(libxml2)
     cpp-options: -DLIBXML2
  default-language: Haskell2010

benchmark xeno-bench
  type: exitcode-stdio-1.0
  main-is: Bench.hs
  hs-source-dirs: app
  build-depends: base, xeno, weigh, bytestring, deepseq, hexml, bytestring-mmap, time
  ghc-options: -O2 -threaded -rtsopts "-with-rtsopts=-N"
  default-language: Haskell2010<|MERGE_RESOLUTION|>--- conflicted
+++ resolved
@@ -35,21 +35,15 @@
                    
   other-modules: Control.Spork
   build-depends: base >= 4.7 && < 5
-<<<<<<< HEAD
-               , bytestring, vector, deepseq, array, mutable-containers, mtl
-               -- , exceptions
-               -- | DEBUG 
-               , hspec
-  if flag(whitespace-around-equals)
-    cpp-options: -DWHITESPACE_AROUND_EQUALS
-=======
                , bytestring >= 0.10.8
                , vector >= 0.11
                , deepseq >= 1.4.2
                , array >= 0.5.1
                , mutable-containers >= 0.3.3
                , mtl >= 2.2.1
->>>>>>> 1daa0836
+  if flag(whitespace-around-equals)
+    cpp-options: -DWHITESPACE_AROUND_EQUALS
+
   default-language: Haskell2010
 
 test-suite xeno-test
