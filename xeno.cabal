--- conflicted
+++ resolved
@@ -26,13 +26,8 @@
 library
   hs-source-dirs: src
   ghc-options: -Wall -O2
-<<<<<<< HEAD
   exposed-modules: Xeno.SAX, Xeno.DOM, Xeno.Types, Xeno.Errors, Xeno.RobustDOM
   other-modules: Control.Spork, Xeno.DOM.Internal 
-=======
-  exposed-modules: Xeno.SAX, Xeno.DOM, Xeno.Types, Xeno.Errors 
-  other-modules: Control.Spork
->>>>>>> 82be21b3
   build-depends: base >= 4.7 && < 5
                , bytestring
                , vector
