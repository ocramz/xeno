--- conflicted
+++ resolved
@@ -1,13 +1,9 @@
-<<<<<<< HEAD
 {-# LANGUAGE CPP #-}
-{-# LANGUAGE MultiWayIf #-}
-=======
 {-# LANGUAGE BangPatterns        #-}
 {-# LANGUAGE BinaryLiterals      #-}
 {-# LANGUAGE LambdaCase          #-}
 {-# LANGUAGE NamedFieldPuns      #-}
 {-# LANGUAGE OverloadedStrings   #-}
->>>>>>> 1daa0836
 {-# LANGUAGE ScopedTypeVariables #-}
 {-# options_ghc -Wno-unused-imports #-}
 -- | SAX parser and API for XML.
@@ -293,42 +289,6 @@
           if s_index' str index0 == slashChar
             then index0 + 1
             else index0
-<<<<<<< HEAD
-    findAttributes index0 =
-      if s_index str index == slashChar &&
-         s_index str (index + 1) == closeTagChar
-        then pure (Left index)
-        else if s_index str index == closeTagChar
-               then pure (Right index)
-               else let afterAttrName = parseName str index
-#ifdef WHITESPACE_AROUND_EQUALS
-                        beforeEquals = skipSpaces str afterAttrName
-                    in if s_index str beforeEquals == equalChar
-                         then let quoteIndex = skipSpaces str (beforeEquals + 1)
-#else
-                    in if s_index str afterAttrName == equalChar
-                         then let quoteIndex = afterAttrName + 1
-#endif
-                                  usedChar = s_index str quoteIndex
-                              in if usedChar == quoteChar ||
-                                    usedChar == doubleQuoteChar
-                                   then case elemIndexFrom
-                                               usedChar
-                                               str
-                                               (quoteIndex + 1) of
-                                          Nothing ->
-                                            throw (XenoParseError "Couldn't find the matching quote character.")
-                                          Just endQuoteIndex -> do
-                                            attrF
-                                              (substring str index afterAttrName)
-                                              (substring
-                                                 str
-                                                 (quoteIndex + 1)
-                                                 (endQuoteIndex))
-                                            findAttributes (endQuoteIndex + 1)
-                                   else throw (XenoParseError ("Expected ' or \", got: " <> S.singleton usedChar))
-                         else throw (XenoParseError ("Expected =, got: " <> S.singleton (s_index str afterAttrName) <> " at character index: " <> (S8.pack . show) afterAttrName))
-=======
         spaceOrCloseTag = parseName str index
     findAttributes index0
       -- case: />
@@ -357,16 +317,24 @@
             findAttributes (endQuoteIndex + 1)
 
       -- case: attr= without following quote
+#ifdef WHITESPACE_AROUND_EQUALS
+      | s_index' str beforeEquals == equalChar
+#else
       | s_index' str afterAttrName == equalChar
+#endif
       = throw (XenoParseError index("Expected ' or \", got: " <> S.singleton usedChar))
 
       | otherwise
       = throw (XenoParseError index ("Expected =, got: " <> S.singleton (s_index' str afterAttrName) <> " at character index: " <> (S8.pack . show) afterAttrName))
->>>>>>> 1daa0836
       where
         index = skipSpaces str index0
         afterAttrName = parseName str index
+#ifdef WHITESPACE_AROUND_EQUALS
+        beforeEquals = skipSpaces str afterAttrName
+        quoteIndex = skipSpaces str (beforeEquals + 1)
+#else
         quoteIndex = afterAttrName + 1
+#endif
         usedChar = s_index' str quoteIndex
 
 {-# INLINE process #-}
